--- conflicted
+++ resolved
@@ -20,37 +20,6 @@
 tf.enable_v2_behavior()
 
 from experiments.tree_tensor_network import ttn_1d_uniform
-<<<<<<< HEAD
-
-
-if __name__ == "__main__":
-    num_layers = 6
-    max_bond_dim = 16
-    dtype = tf.complex128
-    build_graphs = True
-
-    num_sweeps = 1000
-
-    Ds = [min(2**i, max_bond_dim) for i in range(1,num_layers+1)]
-
-    print("----------------------------------------------------")
-    print("Variational ground state optimization.")
-    print("----------------------------------------------------")
-    print("System size:", 2**num_layers)
-    print("Bond dimensions:", Ds)
-
-    H = ttn_1d_uniform.get_ham_ising(dtype)
-    isos_012 = ttn_1d_uniform.random_tree_tn_uniform(Ds, dtype, top_rank=1)
-
-    isos_012 = ttn_1d_uniform.opt_tree_energy(
-        isos_012,
-        H,
-        num_sweeps,
-        1,
-        verbose=1,
-        graphed=build_graphs,
-        ham_shift=0.2)
-=======
 
 if __name__ == "__main__":
   num_layers = 6
@@ -78,5 +47,4 @@
       1,
       verbose=1,
       graphed=build_graphs,
-      ham_shift=0.2)
->>>>>>> 631936a4
+      ham_shift=0.2)