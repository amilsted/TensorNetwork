--- conflicted
+++ resolved
@@ -23,12 +23,9 @@
 import weakref
 from abc import ABC, abstractmethod
 import h5py
-<<<<<<< HEAD
 import tensornetwork
 import tensornetwork.network_utils as network_utils
 global_backend = tensornetwork.global_backend
-=======
->>>>>>> ad5768be
 
 string_type = h5py.special_dtype(vlen=str)
 Tensor = Any
@@ -37,9 +34,9 @@
 TensorNetwork = Any
 
 
-def get_shared_edges(node1: network_components.BaseNode,
-                     node2: network_components.BaseNode
-                    ) -> Set[network_components.Edge]:
+def get_shared_edges(
+    node1: network_components.BaseNode,
+    node2: network_components.BaseNode) -> Set[network_components.Edge]:
   """Get all edges shared between two nodes.
 
   Args:
@@ -141,9 +138,9 @@
                       new_edge_name)
 
 
-def flatten_edges_between(node1: network_components.BaseNode,
-                          node2: network_components.BaseNode
-                         ) -> Optional[network_components.Edge]:
+def flatten_edges_between(
+    node1: network_components.BaseNode,
+    node2: network_components.BaseNode) -> Optional[network_components.Edge]:
   """Flatten all of the edges between the given two nodes.
 
   Args:
